--- conflicted
+++ resolved
@@ -15,7 +15,6 @@
     BasisUtil,
 )
 from surface_potential_analysis.state_vector.conversion import (
-    convert_state_vector_list_to_basis,
     convert_state_vector_to_basis,
 )
 
@@ -25,18 +24,13 @@
     )
     from surface_potential_analysis.state_vector.eigenstate_collection import (
         Eigenstate,
-        EigenstateList,
     )
     from surface_potential_analysis.state_vector.state_vector import StateVector
-    from surface_potential_analysis.state_vector.state_vector_list import (
-        StateVectorList,
-    )
     from surface_potential_analysis.types import SingleFlatIndexLike
 
 _B0 = TypeVar("_B0", bound=BasisLike[Any, Any])
 _B1 = TypeVar("_B1", bound=BasisLike[Any, Any])
 _B2 = TypeVar("_B2", bound=BasisLike[Any, Any])
-_B3 = TypeVar("_B3", bound=BasisLike[Any, Any])
 
 
 _B0_co = TypeVar("_B0_co", bound=BasisLike[Any, Any], covariant=True)
@@ -307,61 +301,5 @@
         lhs["data"].reshape(lhs["basis"].shape),
         converted["data"].reshape(converted["basis"].n),
     )
-<<<<<<< HEAD
-    norm = np.linalg.norm(data).astype(np.complex128)
-    return {"basis": lhs["basis"][0], "data": data / norm, "eigenvalue": norm}
-=======
     norm = np.sqrt(np.sum(np.abs(np.square(data))))
-    return {"basis": lhs["basis"][0], "data": data / norm, "eigenvalue": norm}
-
-
-def apply_operator_to_states(
-    lhs: Operator[_B0, _B1], states: StateVectorList[_B2, _B3]
-) -> EigenstateList[_B2, _B0]:
-    """
-    Applies an operator on a state vector list.
-
-    Parameters
-    ----------
-    a : Operator[_B0Inv]
-    b : state vector list[_B0Inv]
-
-    Returns
-    -------
-    Operator[_B0Inv]
-    """
-    converted = convert_state_vector_list_to_basis(states, lhs["basis"][1])
-    data = np.einsum(
-        "ik,jk->ji",
-        lhs["data"].reshape(lhs["basis"].shape),
-        converted["data"].reshape(converted["basis"].shape),
-    )
-    norm = np.sqrt(np.sum(np.abs(np.square(data)), axis=1))
-    return {
-        "basis": TupleBasis(converted["basis"][0], lhs["basis"][0]),
-        "data": data / norm.reshape(norm.size, 1),
-        "eigenvalue": norm,
-    }
-
-
-def get_commutator(
-    lhs: SingleBasisOperator[_B0], rhs: SingleBasisOperator[_B0]
-) -> SingleBasisOperator[_B0]:
-    """
-    Given two operators lhs, rhs, calculate the commutator.
-
-    This is equivalent to ths rhs - rhs lhs
-
-    Parameters
-    ----------
-    lhs : SingleBasisOperator[_B0]
-    rhs : SingleBasisOperator[_B0]
-
-    Returns
-    -------
-    SingleBasisOperator[_B0]
-    """
-    lhs_rhs = matmul_operator(lhs, rhs)
-    rhs_lhs = matmul_operator(rhs, lhs)
-    return subtract_operator(lhs_rhs, rhs_lhs)
->>>>>>> 3de1eadf
+    return {"basis": lhs["basis"][0], "data": data / norm, "eigenvalue": norm}