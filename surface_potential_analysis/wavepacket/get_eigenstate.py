from __future__ import annotations

from typing import TYPE_CHECKING, Any, TypeVar, cast

import numpy as np

from surface_potential_analysis.basis.basis import (
    FundamentalBasis,
    FundamentalTransformedPositionBasis,
)
from surface_potential_analysis.basis.evenly_spaced_basis import (
    EvenlySpacedTransformedPositionBasis,
)
from surface_potential_analysis.basis.explicit_basis import (
    ExplicitStackedBasisWithLength,
)
from surface_potential_analysis.basis.stacked_basis import (
    TupleBasis,
)
from surface_potential_analysis.basis.util import BasisUtil
from surface_potential_analysis.operator.conversion import convert_operator_to_basis
from surface_potential_analysis.stacked_basis.conversion import (
    stacked_basis_as_fundamental_basis,
    stacked_basis_as_fundamental_momentum_basis,
    stacked_basis_as_fundamental_position_basis,
)
from surface_potential_analysis.stacked_basis.util import (
    wrap_index_around_origin,
)
from surface_potential_analysis.state_vector.conversion import (
    convert_state_vector_list_to_basis,
    convert_state_vector_to_position_basis,
)
from surface_potential_analysis.state_vector.state_vector_list import (
    StateVectorList,
    get_state_vector,
)
from surface_potential_analysis.types import (
    IntLike_co,
)
from surface_potential_analysis.wavepacket.conversion import (
    convert_wavepacket_to_fundamental_momentum_basis,
)
from surface_potential_analysis.wavepacket.eigenstate_conversion import (
    unfurl_wavepacket_list,
)
from surface_potential_analysis.wavepacket.localization_operator import (
    get_localized_hamiltonian_from_eigenvalues,
    get_localized_wavepackets,
)
from surface_potential_analysis.wavepacket.wavepacket import (
    BlochWavefunctionList,
    BlochWavefunctionListBasis,
    BlochWavefunctionListList,
    BlochWavefunctionListWithEigenvalues,
    BlochWavefunctionListWithEigenvaluesList,
    get_sample_basis,
    get_wavepacket_basis,
)

if TYPE_CHECKING:
    from surface_potential_analysis.basis.basis import FundamentalPositionBasis
    from surface_potential_analysis.basis.basis_like import (
        BasisLike,
        BasisWithLengthLike,
    )
    from surface_potential_analysis.basis.stacked_basis import (
        TupleBasisLike,
    )
    from surface_potential_analysis.operator.operator import SingleBasisDiagonalOperator
    from surface_potential_analysis.operator.operator_list import (
        OperatorList,
        SingleBasisDiagonalOperatorList,
    )
    from surface_potential_analysis.state_vector.eigenstate_collection import Eigenstate
    from surface_potential_analysis.state_vector.state_vector import StateVector
    from surface_potential_analysis.types import (
        SingleIndexLike,
        SingleStackedIndexLike,
    )
    from surface_potential_analysis.wavepacket.localization_operator import (
        LocalizationOperator,
    )

    _SBL1 = TypeVar(
        "_SBL1",
        bound=TupleBasisLike[*tuple[Any, ...]],
    )
    _BL0 = TypeVar(
        "_BL0",
        bound=BasisWithLengthLike[Any, Any, Any],
    )
    _FB0 = TypeVar("_FB0", bound=FundamentalBasis[Any])
    _FTB0 = TypeVar("_FTB0", bound=FundamentalTransformedPositionBasis[Any, Any])
    _B0Inv = TypeVar("_B0Inv", bound=BasisLike[Any, Any])
    _SB0 = TypeVar("_SB0", bound=TupleBasisLike[*tuple[Any, ...]])
    _SB1 = TypeVar("_SB1", bound=TupleBasisLike[*tuple[Any, ...]])

    _B0 = TypeVar("_B0", bound=BasisLike[Any, Any])
    _B1 = TypeVar("_B1", bound=BasisLike[Any, Any])
    _B2 = TypeVar("_B2", bound=BasisLike[Any, Any])


def _get_sampled_basis(
    basis: BlochWavefunctionListBasis[
        TupleBasisLike[*tuple[_B0, ...]], TupleBasisLike[*tuple[_BL0, ...]]
    ],
    offset: tuple[IntLike_co, ...],
) -> TupleBasisLike[
    *tuple[EvenlySpacedTransformedPositionBasis[Any, Any, Any, Any], ...]
]:
    return TupleBasis(
        *tuple(
            EvenlySpacedTransformedPositionBasis[Any, Any, Any, Any](
                state_ax.delta_x * list_ax.n,
                n=state_ax.n,
                step=list_ax.n,
                offset=wrap_index_around_origin(
                    TupleBasis(FundamentalBasis(list_ax.n)), (o,), 0
                )[0],
            )
            for (list_ax, state_ax, o) in zip(basis[0], basis[1], offset, strict=True)
        )
    )


def get_wavepacket_state_vector(
    wavepacket: BlochWavefunctionList[_SB0, _SB1], idx: SingleIndexLike
) -> StateVector[
    TupleBasisLike[
        *tuple[EvenlySpacedTransformedPositionBasis[Any, Any, Any, Any], ...]
    ]
]:
    """
    Get the eigenstate of a given wavepacket at a specific index.

    Parameters
    ----------
    wavepacket : Wavepacket[_S0Inv, _B0Inv]
    idx : SingleIndexLike

    Returns
    -------
    Eigenstate[_B0Inv].
    """
    converted = convert_wavepacket_to_fundamental_momentum_basis(
        wavepacket,
        list_basis=stacked_basis_as_fundamental_basis(wavepacket["basis"][0]),
    )
    util = BasisUtil(converted["basis"][0])
    idx = util.get_flat_index(idx) if isinstance(idx, tuple) else idx
    offset = util.get_stacked_index(idx)

    basis = _get_sampled_basis(converted["basis"], offset)
    return {
        "basis": basis,
        "data": converted["data"].reshape(converted["basis"].shape)[idx],
    }


def get_bloch_state_vector(
    wavepacket: BlochWavefunctionList[_SB0, _SBL1], idx: SingleIndexLike
) -> StateVector[_SBL1]:
    """
    Get the eigenstate of a given wavepacket at a specific index.

    Parameters
    ----------
    wavepacket : Wavepacket[_S0Inv, _B0Inv]
    idx : SingleIndexLike

    Returns
    -------
    Eigenstate[_B0Inv].
    """
    util = BasisUtil(wavepacket["basis"][0])
    idx = util.get_flat_index(idx) if isinstance(idx, tuple) else idx
    return get_state_vector(wavepacket, idx)


def get_all_eigenstates(
    wavepacket: BlochWavefunctionListWithEigenvalues[_SB0, _SBL1],
) -> list[
    Eigenstate[
        TupleBasisLike[
            *tuple[EvenlySpacedTransformedPositionBasis[Any, Any, Any, Any], ...]
        ]
    ]
]:
    """
    Get the eigenstate of a given wavepacket at a specific index.

    Parameters
    ----------
    wavepacket : Wavepacket[_S0Inv, _B0Inv]

    Returns
    -------
    Eigenstate[_B0Inv].
    """
    converted = convert_wavepacket_to_fundamental_momentum_basis(
        wavepacket,
        list_basis=stacked_basis_as_fundamental_basis(wavepacket["basis"][0]),
    )
    util = BasisUtil(get_sample_basis(converted["basis"]))
    return [
        {
            "basis": _get_sampled_basis(
                converted["basis"], cast(tuple[int, ...], offset)
            ),
            "data": v,
            "eigenvalue": e,
        }
        for (v, e, *offset) in zip(
            converted["data"],
            wavepacket["eigenvalue"],
            *util.stacked_nk_points,
            strict=True,
        )
    ]


def get_all_wavepacket_states(
    wavepacket: BlochWavefunctionList[_SB0, _SBL1],
) -> list[StateVector[TupleBasisLike[*tuple[Any, ...]]]]:
    """
    Get the eigenstate of a given wavepacket at a specific index.

    Parameters
    ----------
    wavepacket : Wavepacket[_S0Inv, _B0Inv]

    Returns
    -------
    Eigenstate[_B0Inv].
    """
    converted = convert_wavepacket_to_fundamental_momentum_basis(
        wavepacket,
        list_basis=stacked_basis_as_fundamental_basis(wavepacket["basis"][0]),
    )
    util = BasisUtil(get_sample_basis(converted["basis"]))
    return [
        {
            "basis": _get_sampled_basis(
                converted["basis"], cast(tuple[IntLike_co, ...], offset)
            ),
            "data": v,
        }
        for (v, *offset) in zip(
            converted["data"].reshape(converted["basis"].shape),
            *util.stacked_nk_points,
            strict=True,
        )
    ]


def get_tight_binding_state(
    wavepacket: BlochWavefunctionList[_SB0, _SBL1],
    idx: SingleIndexLike = 0,
    origin: SingleIndexLike | None = None,
) -> StateVector[TupleBasisLike[*tuple[FundamentalPositionBasis[Any, Any], ...]]]:
    """
    Given a wavepacket, get the state corresponding to the eigenstate under the tight binding approximation.

    Parameters
    ----------
    wavepacket : Wavepacket[_S0Inv, _B0Inv]
        The initial wavepacket
    idx : SingleIndexLike, optional
        The index of the state vector to use as reference, by default 0
    origin : SingleIndexLike | None, optional
        The origin about which to produce the localized state, by default the maximum of the wavefunction

    Returns
    -------
    StateVector[tuple[FundamentalPositionBasis[Any, Any], ...]]
        The localized state under the tight binding approximation
    """
    state_0 = convert_state_vector_to_position_basis(
        get_wavepacket_state_vector(wavepacket, idx)
    )
    util = BasisUtil(state_0["basis"])
    if origin is None:
        idx_0: SingleStackedIndexLike = util.get_stacked_index(
            int(np.argmax(np.abs(state_0["data"]), axis=-1))
        )
        origin = wrap_index_around_origin(wavepacket["basis"], idx_0, (0, 0, 0), (0, 1))
    # Under the tight binding approximation all state vectors are equal.
    # The corresponding localized state is just the state at some index
    # truncated to a single unit cell
    unit_cell_util = BasisUtil(wavepacket["basis"])
    relevant_idx = wrap_index_around_origin(
        wavepacket["basis"],
        unit_cell_util.fundamental_stacked_nx_points,
        origin,
        (0, 1),  # type: ignore[arg-type]
    )
    relevant_idx_flat = util.get_flat_index(relevant_idx, mode="wrap")
    out: StateVector[
        TupleBasisLike[*tuple[FundamentalPositionBasis[Any, Any], ...]]
    ] = {
        "basis": state_0["basis"],
        "data": np.zeros_like(state_0["data"]),
    }
    out["data"][relevant_idx_flat] = state_0["data"][relevant_idx_flat]
    return out


def get_states_at_bloch_idx(
    wavepackets: BlochWavefunctionListList[
        _B0Inv,
        TupleBasisLike[*tuple[_FB0, ...]],
        TupleBasisLike[*tuple[_FTB0, ...]],
    ],
    idx: SingleIndexLike,
) -> StateVectorList[
    _B0Inv,
    TupleBasisLike[
        *tuple[EvenlySpacedTransformedPositionBasis[Any, Any, Any, Any], ...]
    ],
]:
    """
    Get all wavepacket states at the given bloch index.

    Returns
    -------
    StateVectorList[
    _B0Inv,
    TupleBasisLike[
        *tuple[EvenlySpacedTransformedPositionBasis[Any, Any, Any, Any], ...]
    ],
    ]
    """
    util = BasisUtil(wavepackets["basis"][0][1])
    idx = util.get_flat_index(idx) if isinstance(idx, tuple) else idx
    offset = util.get_stacked_index(idx)
    # TODO: support _SB0Inv not in fundamental, and make it so we dont need to convert to momentum basis

    converted = convert_state_vector_list_to_basis(
        wavepackets,
        stacked_basis_as_fundamental_momentum_basis(wavepackets["basis"][1]),
    )
    return {
        "basis": TupleBasis(
            converted["basis"][0][0],
            _get_sampled_basis(get_wavepacket_basis(converted), offset),
        ),
        "data": converted["data"]
        .reshape(*converted["basis"][0].shape, -1)[:, idx]
        .reshape(-1),
    }


def _get_compressed_bloch_states_at_bloch_idx(
    wavepackets: BlochWavefunctionListList[_B0, _SB0, _SB1], idx: int
) -> StateVectorList[_B0, _SB1]:
    return {
        "basis": TupleBasis(wavepackets["basis"][0][0], wavepackets["basis"][1]),
        "data": wavepackets["data"]
        .reshape(*wavepackets["basis"][0].shape, -1)[:, idx, :]
        .ravel(),
    }


def get_bloch_states(
    wavepackets: BlochWavefunctionListList[_B0, _SB0, _SB1],
) -> StateVectorList[
    TupleBasisLike[_B0, _SB0],
    TupleBasisLike[*tuple[FundamentalTransformedPositionBasis[Any, Any], ...]],
]:
    """
    Uncompress bloch wavefunction list.

    A bloch wavefunction list is implicitly compressed, as each wavefunction in the list
    only stores the state at the relevant non-zero bloch k. This function undoes this implicit
    compression

    Parameters
    ----------
    wavepacket : BlochWavefunctionListList[_B0, _SB0, _SB1]
        The wavepacket to decompress

    Returns
    -------
    StateVectorList[
    TupleBasisLike[_B0, _SB0],
    TupleBasisLike[*tuple[FundamentalTransformedPositionBasis[Any, Any], ...]],
    ]
    """
    util = BasisUtil(wavepackets["basis"][0][1])

    converted_basis = stacked_basis_as_fundamental_momentum_basis(
        wavepackets["basis"][1]
    )
    converted = convert_state_vector_list_to_basis(wavepackets, converted_basis)

    decompressed_basis = TupleBasis(
        *tuple(
            FundamentalTransformedPositionBasis[Any, Any](
                b1.delta_x * b0.n, b0.n * b1.n
            )
            for (b0, b1) in zip(
                wavepackets["basis"][0][1], wavepackets["basis"][1], strict=True
            )
        )
    )
    out = np.zeros(
        (*wavepackets["basis"][0].shape, decompressed_basis.n), dtype=np.complex128
    )

    # for each bloch k
    for idx in range(converted["basis"][0][1].n):
        offset = util.get_stacked_index(idx)

        states = _get_compressed_bloch_states_at_bloch_idx(converted, idx)
        # Re-interpret as a sampled state, and convert to a full state
        full_states = convert_state_vector_list_to_basis(
            {
                "basis": TupleBasis(
                    states["basis"][0],
                    _get_sampled_basis(
                        TupleBasis(wavepackets["basis"][0][1], converted_basis),
                        offset,
                    ),
                ),
                "data": states["data"],
            },
            decompressed_basis,
        )

        out[:, idx, :] = full_states["data"].reshape(
            wavepackets["basis"][0][0].n, decompressed_basis.n
        )

    return {
        "basis": TupleBasis(wavepackets["basis"][0], decompressed_basis),
        "data": out.ravel(),
    }


def get_bloch_basis(
    wavefunctions: BlochWavefunctionListList[_B0, _SB0, _SB1],
) -> ExplicitStackedBasisWithLength[
    TupleBasisLike[_B0, _SB0],
    TupleBasisLike[*tuple[FundamentalTransformedPositionBasis[Any, Any], ...]],
]:
    """
    Get the basis, with the bloch wavefunctions as eigenstates.

    Returns
    -------
    ExplicitStackedBasisWithLength[
        TupleBasisLike[_B0, _SB0],
        TupleBasisLike[*tuple[FundamentalTransformedPositionBasis[Any, Any], ...]],
    ]
    """
    return ExplicitStackedBasisWithLength(get_bloch_states(wavefunctions))


def get_bloch_hamiltonian(
    wavepackets: BlochWavefunctionListWithEigenvaluesList[_B0, _SB1, _SB0],
) -> SingleBasisDiagonalOperatorList[_B0, _SB1]:
    """
    Get the Hamiltonian in the Wavepacket basis.

    This is a list of hamiltonians, one for each bloch k

    Parameters
    ----------
    wavepackets : WavepacketWithEigenvaluesList[_B0, _SB1, _SB0]

    Returns
    -------
    SingleBasisDiagonalOperatorList[_B0, _SB1]
    """
    return {
        "basis": TupleBasis(
            wavepackets["basis"][0][0],
            TupleBasis(wavepackets["basis"][0][1], wavepackets["basis"][0][1]),
        ),
        "data": wavepackets["eigenvalue"],
    }


def get_full_bloch_hamiltonian(
    wavefunctions: BlochWavefunctionListWithEigenvaluesList[_B0, _SB0, _SB1],
) -> SingleBasisDiagonalOperator[
    ExplicitStackedBasisWithLength[
        TupleBasisLike[_B0, _SB0],
        TupleBasisLike[*tuple[FundamentalTransformedPositionBasis[Any, Any], ...]],
    ]
]:
    """
    Get the hamiltonian in the full bloch basis.

    Returns
    -------
    SingleBasisDiagonalOperator[
    ExplicitStackedBasisWithLength[
        TupleBasisLike[_B0, _SB0],
        TupleBasisLike[*tuple[FundamentalTransformedPositionBasis[Any, Any], ...]],
    ]
    ]
    """
    basis = get_bloch_basis(wavefunctions)

    return {"basis": TupleBasis(basis, basis), "data": wavefunctions["eigenvalue"]}


def get_wannier_states(
    wavefunctions: BlochWavefunctionListList[_B2, _SB0, _SB1],
    operator: LocalizationOperator[_SB0, _B1, _B2],
) -> StateVectorList[
    TupleBasisLike[_B1, _SB0],
    TupleBasisLike[*tuple[FundamentalPositionBasis[Any, Any], ...]],
]:
    localized = get_localized_wavepackets(wavefunctions, operator)

    fundamental_states = unfurl_wavepacket_list(localized)
    converted_fundamental = convert_state_vector_list_to_basis(
        fundamental_states,
        stacked_basis_as_fundamental_position_basis(fundamental_states["basis"][1]),
    )
    converted_stacked = converted_fundamental["data"].reshape(
        operator["basis"][1][0].n, *converted_fundamental["basis"][1].shape
    )
    data = np.zeros(
        (
            operator["basis"][0].n,  # Translation
            operator["basis"][1][0].n,  # Wannier idx
            *converted_fundamental["basis"][1].shape,  # Wavefunction
        ),
        dtype=np.complex128,
    )
    util = BasisUtil(operator["basis"][0])
    # for each translation of the wannier functions
    for idx in range(operator["basis"][0].n):
        offset = util.get_stacked_index(idx)
        shift = tuple(-n * o for (n, o) in zip(wavefunctions["basis"][1].shape, offset))

        tanslated = np.roll(
            converted_stacked, shift, axis=tuple(1 + x for x in range(util.ndim))
        )

        data[idx, :, :] = tanslated

    return {
        "basis": TupleBasis(
            TupleBasis(operator["basis"][1][0], operator["basis"][0]),
            converted_fundamental["basis"][1],
        ),
        "data": data.ravel(),
    }


def get_wannier_basis(
    wavefunctions: BlochWavefunctionListList[_B2, _SB0, _SB1],
    operator: LocalizationOperator[_SB0, _B1, _B2],
) -> ExplicitStackedBasisWithLength[
    TupleBasisLike[_B1, _SB0],
    TupleBasisLike[*tuple[FundamentalPositionBasis[Any, Any], ...]],
]:
    """
    Get the basis, with the localised (wannier) states as eigenstates.

    Returns
    -------
    ExplicitStackedBasisWithLength[
        TupleBasisLike[_B0, _SB0],
        TupleBasisLike[*tuple[FundamentalTransformedPositionBasis[Any, Any], ...]],
    ]
    """
    return ExplicitStackedBasisWithLength(get_wannier_states(wavefunctions, operator))


def get_wannier_hamiltonian(
    wavefunctions: BlochWavefunctionListWithEigenvaluesList[_B2, _SB0, _SB1],
    operator: LocalizationOperator[_SB0, _B1, _B2],
) -> OperatorList[_SB0, _B1, _B1]:
    """
    Get the hamiltonian of a wavepacket after applying the localization operator.

    Parameters
    ----------
    wavepackets : WavepacketWithEigenvaluesList[_B2, _SB1, _SB0]
    operator : LocalizationOperator[_SB1, _B1, _B2]

    Returns
    -------
    OperatorList[_SB1, _B1, _B1]
    """
    hamiltonian = get_bloch_hamiltonian(wavefunctions)
    return get_localized_hamiltonian_from_eigenvalues(hamiltonian, operator)


def get_full_wannier_hamiltonian(
    wavefunctions: BlochWavefunctionListWithEigenvaluesList[_B2, _SB0, _SB1],
    operator: LocalizationOperator[_SB0, _B1, _B2],
) -> SingleBasisDiagonalOperator[
    ExplicitStackedBasisWithLength[
        TupleBasisLike[_B1, _SB0],
        TupleBasisLike[*tuple[FundamentalPositionBasis[Any, Any], ...]],
    ]
]:
    """
    Get the hamiltonian in the full bloch basis.

    Returns
    -------
    SingleBasisDiagonalOperator[
    ExplicitStackedBasisWithLength[
        TupleBasisLike[_B0, _SB0],
        TupleBasisLike[*tuple[FundamentalTransformedPositionBasis[Any, Any], ...]],
    ]
    ]
    """
    basis = get_wannier_basis(wavefunctions, operator)
    hamiltonian = get_wannier_hamiltonian(wavefunctions, operator)
    hamiltonian_2d = np.einsum(
        "ik,ij->ijk",
        hamiltonian["data"].reshape(hamiltonian["basis"][0].n, -1),
        np.eye(hamiltonian["basis"][0].n),
    )

    hamiltonian_stacked = hamiltonian_2d.reshape(
        *hamiltonian["basis"][0].shape,
        *hamiltonian["basis"][0].shape,
        -1,
    )
    # TODO: is this correct...
    # I think because H is real symmetric, this ultimately doesn't matter
    data_stacked = np.fft.fftn(
        np.fft.ifftn(
            hamiltonian_stacked,
            axes=tuple(range(hamiltonian["basis"][0].ndim)),
            norm="ortho",
        ),
        axes=tuple(
            range(hamiltonian["basis"][0].ndim, 2 * hamiltonian["basis"][0].ndim)
        ),
        norm="ortho",
    )
<<<<<<< HEAD

    return {"basis": TupleBasis(basis, basis), "data": transformed.ravel()}
=======
    # Re order to match the correct basis
    data = np.einsum(
        "ijkl->ikjl",
        data_stacked.reshape(
            hamiltonian["basis"][0].n,
            hamiltonian["basis"][0].n,
            *hamiltonian["basis"][1].shape,
        ),
    )
    return {
        "basis": StackedBasis(basis, basis),
        "data": data.ravel(),
    }
    # TODO: We can probably just fourier transform the wannier hamiltonian.  # noqa: FIX002
    # ie hamiltonian = get_wannier_hamiltonian(wavefunctions, operator)
    # This will be faster and have less artifacts
    hamiltonian = get_full_bloch_hamiltonian(wavefunctions)
    return convert_operator_to_basis(hamiltonian, StackedBasis(basis, basis))
>>>>>>> 04b8a117
<|MERGE_RESOLUTION|>--- conflicted
+++ resolved
@@ -640,10 +640,6 @@
         ),
         norm="ortho",
     )
-<<<<<<< HEAD
-
-    return {"basis": TupleBasis(basis, basis), "data": transformed.ravel()}
-=======
     # Re order to match the correct basis
     data = np.einsum(
         "ijkl->ikjl",
@@ -654,12 +650,11 @@
         ),
     )
     return {
-        "basis": StackedBasis(basis, basis),
+        "basis": TupleBasis(basis, basis),
         "data": data.ravel(),
     }
     # TODO: We can probably just fourier transform the wannier hamiltonian.  # noqa: FIX002
     # ie hamiltonian = get_wannier_hamiltonian(wavefunctions, operator)
     # This will be faster and have less artifacts
     hamiltonian = get_full_bloch_hamiltonian(wavefunctions)
-    return convert_operator_to_basis(hamiltonian, StackedBasis(basis, basis))
->>>>>>> 04b8a117
+    return convert_operator_to_basis(hamiltonian, StackedBasis(basis, basis))