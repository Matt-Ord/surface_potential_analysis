--- conflicted
+++ resolved
@@ -19,11 +19,7 @@
     FundamentalPositionBasis3d,
 )
 from surface_potential_analysis.basis.stacked_basis import (
-<<<<<<< HEAD
-    StackedBasisLike,
-=======
     StackedBasisWithVolumeLike,
->>>>>>> 3de1eadf
     TupleBasis,
     TupleBasisLike,
     TupleBasisWithLengthLike,
@@ -50,24 +46,13 @@
 _L1Inv = TypeVar("_L1Inv", bound=int)
 _L2Inv = TypeVar("_L2Inv", bound=int)
 
-<<<<<<< HEAD
-=======
 # TODO: report bug in pylance - not possible to use TupleBasisLike[*tuple[Any, ...]]
 _SB0_co = TypeVar(
     "_SB0_co", bound=StackedBasisWithVolumeLike[Any, Any, Any], covariant=True
 )
 _SB0 = TypeVar("_SB0", bound=StackedBasisWithVolumeLike[Any, Any, Any])
->>>>>>> 3de1eadf
-
-_SB0 = TypeVar("_SB0", bound=StackedBasisLike[Any, Any, Any])
-
-<<<<<<< HEAD
-
-_SB0_co = TypeVar("_SB0_co", bound=StackedBasisLike[Any, Any, Any], covariant=True)
-
-
-=======
->>>>>>> 3de1eadf
+
+
 class Potential(TypedDict, Generic[_SB0_co]):
     """Represents a potential in an evenly spaced grid of points."""
 
