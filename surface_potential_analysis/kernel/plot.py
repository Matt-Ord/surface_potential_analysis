--- conflicted
+++ resolved
@@ -1,11 +1,7 @@
 from __future__ import annotations
 
 import itertools
-<<<<<<< HEAD
 from typing import TYPE_CHECKING, Any, Literal, TypeVarTuple
-=======
-from typing import TYPE_CHECKING, Any, Literal
->>>>>>> 3de1eadf
 
 import numpy as np
 from scipy.constants import hbar
@@ -22,10 +18,7 @@
     NoiseOperatorList,
     SingleBasisDiagonalNoiseKernel,
     SingleBasisDiagonalNoiseOperatorList,
-<<<<<<< HEAD
     as_diagonal_noise_operators,
-=======
->>>>>>> 3de1eadf
     get_noise_operators,
     get_noise_operators_diagonal,
 )
@@ -170,8 +163,6 @@
     ax: Axes | None = None,
     scale: Scale = "linear",
 ) -> tuple[Figure, Axes, Line2D]:
-    _fig, ax = get_figure(ax)
-
     operators = get_noise_operators_diagonal(kernel)
     eigenvalues = np.sort(np.abs(operators["eigenvalue"]))
     cumulative = np.empty(eigenvalues.size + 1)
@@ -189,16 +180,10 @@
 
 
 def plot_diagonal_noise_operators_single_sample(
-<<<<<<< HEAD
     operators: DiagonalNoiseOperatorList[
         FundamentalBasis[int],
         TupleBasisWithLengthLike[*_B0s],
         TupleBasisWithLengthLike[*_B0s],
-=======
-    operators: SingleBasisDiagonalNoiseOperatorList[
-        FundamentalBasis[int],
-        TupleBasisLike[FundamentalPositionBasis[Any, Literal[1]]],
->>>>>>> 3de1eadf
     ],
     truncation: int | None = None,
     axes: tuple[int] = (0,),
@@ -210,7 +195,6 @@
 ) -> tuple[Figure, Axes, Line2D]:
     """
     Plot a single sample of the noise operators.
-<<<<<<< HEAD
 
     Parameters
     ----------
@@ -226,23 +210,6 @@
     measure : Measure, optional
         measure, by default "real"
 
-=======
-
-    Parameters
-    ----------
-    operators : SingleBasisDiagonalNoiseOperatorList[ FundamentalBasis[int], TupleBasisLike[FundamentalPositionBasis[Any, Literal[1]]], ]
-    axes : tuple[int], optional
-        axis to plot, by default (0,)
-    idx : SingleStackedIndexLike | None, optional
-        index to plot, by default None
-    ax : Axes | None, optional
-        plot axis, by default None
-    scale : Scale, optional
-        scale, by default "linear"
-    measure : Measure, optional
-        measure, by default "real"
-
->>>>>>> 3de1eadf
     Returns
     -------
     tuple[Figure, Axes, Line2D]
@@ -281,7 +248,6 @@
     )
 
 
-<<<<<<< HEAD
 def plot_noise_operators_single_sample_x(
     operators: NoiseOperatorList[
         FundamentalBasis[int],
@@ -332,8 +298,6 @@
     )
 
 
-=======
->>>>>>> 3de1eadf
 def plot_noise_kernel_single_sample(
     kernel: SingleBasisDiagonalNoiseKernel[
         TupleBasisLike[FundamentalPositionBasis[Any, Literal[1]]],
@@ -385,11 +349,7 @@
 def plot_diagonal_noise_operators_eigenvalues(
     operators: SingleBasisDiagonalNoiseOperatorList[
         FundamentalBasis[int],
-<<<<<<< HEAD
-        Any,
-=======
         TupleBasisLike[FundamentalPositionBasis[Any, Literal[1]]],
->>>>>>> 3de1eadf
     ],
     truncation: int | None = None,
     *,
