--- conflicted
+++ resolved
@@ -1,6 +1,5 @@
 from __future__ import annotations
 
-<<<<<<< HEAD
 from typing import (
     Any,
     Generic,
@@ -8,11 +7,7 @@
     TypedDict,
     TypeVar,
     TypeVarTuple,
-    cast,
 )
-=======
-from typing import Any, Generic, Iterable, TypedDict, TypeVar, TypeVarTuple
->>>>>>> 378836e3
 
 import numpy as np
 
@@ -357,8 +352,6 @@
     }
 
 
-<<<<<<< HEAD
-=======
 def get_noise_operators_diagonal(
     kernel: DiagonalNoiseKernel[_B0, _B1, _B0, _B1],
 ) -> DiagonalNoiseOperatorList[FundamentalBasis[int], _B0, _B1]:
@@ -483,7 +476,6 @@
     }
 
 
->>>>>>> 378836e3
 def get_noise_operators_isotropic(
     kernel: IsotropicNoiseKernel[_B0],
     *,
@@ -583,8 +575,6 @@
     }
 
 
-<<<<<<< HEAD
-=======
 def get_noise_operators_isotropic_stacked(
     kernel: IsotropicNoiseKernel[_TB0],
     *,
@@ -712,7 +702,6 @@
     }
 
 
->>>>>>> 378836e3
 def get_diagonal_noise_kernel(
     operators: DiagonalNoiseOperatorList[BasisLike[Any, Any], _B0, _B1],
 ) -> DiagonalNoiseKernel[_B0, _B1, _B0, _B1]:
