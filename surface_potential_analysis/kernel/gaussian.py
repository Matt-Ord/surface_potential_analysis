--- conflicted
+++ resolved
@@ -1,22 +1,14 @@
 from __future__ import annotations
 
-<<<<<<< HEAD
-from typing import TYPE_CHECKING, Any, Literal, TypeVar, TypeVarTuple
-=======
-from typing import TYPE_CHECKING, Any, Iterable, TypeVar
->>>>>>> 378836e3
+from typing import TYPE_CHECKING, Any, Literal, TypeVar
 
 import numpy as np
 from scipy.constants import Boltzmann, hbar
 from scipy.special import factorial
 
-<<<<<<< HEAD
 from surface_potential_analysis.basis.basis import (
     FundamentalBasis,
 )
-from surface_potential_analysis.basis.basis_like import BasisLike
-=======
->>>>>>> 378836e3
 from surface_potential_analysis.basis.stacked_basis import (
     StackedBasisWithVolumeLike,
     TupleBasisWithLengthLike,
@@ -34,23 +26,7 @@
     IsotropicNoiseKernel,
     SingleBasisDiagonalNoiseKernel,
     SingleBasisNoiseOperatorList,
-<<<<<<< HEAD
-    as_noise_operators,
     get_coefficient_matrix_taylor,
-    get_noise_operators_diagonal,
-)
-from surface_potential_analysis.operator.operations import (
-    add_list_list,
-    get_commutator_operator_list,
-    scale_operator_list,
-)
-from surface_potential_analysis.stacked_basis.conversion import (
-    stacked_basis_as_fundamental_position_basis,
-=======
-    as_diagonal_kernel_from_isotropic,
-    get_noise_operators_real_isotropic_stacked,
-    truncate_diagonal_noise_operators,
->>>>>>> 378836e3
 )
 
 if TYPE_CHECKING:
@@ -363,11 +339,7 @@
     )
 
     return get_temperature_corrected_gaussian_noise_operators(
-<<<<<<< HEAD
-        hamiltonian,
-        a,
-        lambda_,
-        temperature,
+        hamiltonian, a, lambda_, temperature, truncation=truncation
     )
 
 
@@ -424,8 +396,4 @@
         "basis": TupleBasis(FundamentalBasis(2 * n + 1), TupleBasis(basis, basis)),
         "data": data.astype(np.complex128),
         "eigenvalue": coeff.astype(np.complex128),
-    }
-=======
-        hamiltonian, a, lambda_, temperature, truncation=truncation
-    )
->>>>>>> 378836e3
+    }