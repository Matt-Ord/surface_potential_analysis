--- conflicted
+++ resolved
@@ -296,11 +296,7 @@
         if coordinates is None
         else ax.pcolormesh(*coordinates, measured_data, shading="nearest")
     )
-<<<<<<< HEAD
     clim = _get_lim((None, None), measure, measured_data)
-=======
-    clim = _get_lim((None, None), measure, data)
->>>>>>> 3de1eadf
     norm = _get_norm_with_lim(scale, clim)
     mesh.set_norm(norm)
     mesh.set_clim(*clim)
