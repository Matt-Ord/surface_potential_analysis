--- conflicted
+++ resolved
@@ -12,7 +12,6 @@
     StackedBasisWithVolumeLike,
     TupleBasis,
     TupleBasisLike,
-    TupleBasisWithLengthLike,
 )
 from surface_potential_analysis.basis.time_basis_like import (
     BasisWithTimeLike,
@@ -131,11 +130,7 @@
 
 
 def plot_state_1d_x(
-<<<<<<< HEAD
-    state: StateVector[TupleBasisWithLengthLike[*tuple[Any, ...]]],
-=======
     state: StateVector[StackedBasisWithVolumeLike[Any, Any, Any]],
->>>>>>> 3de1eadf
     axes: tuple[int] = (0,),
     idx: SingleStackedIndexLike | None = None,
     *,
@@ -181,13 +176,7 @@
 
 
 def animate_state_over_list_1d_x(
-<<<<<<< HEAD
-    states: StateVectorList[
-        BasisLike[Any, Any], TupleBasisWithLengthLike[*tuple[Any, ...]]
-    ],
-=======
     states: StateVectorList[_B0, _SB0],
->>>>>>> 3de1eadf
     axes: tuple[int] = (0,),
     idx: SingleStackedIndexLike | None = None,
     *,
@@ -235,11 +224,7 @@
 
 def animate_state_over_list_1d_k(
     states: StateVectorList[
-<<<<<<< HEAD
-        BasisLike[Any, Any], TupleBasisWithLengthLike[*tuple[Any, ...]]
-=======
         BasisLike[Any, Any], StackedBasisWithVolumeLike[Any, Any, Any]
->>>>>>> 3de1eadf
     ],
     axes: tuple[int] = (0,),
     idx: SingleStackedIndexLike | None = None,
@@ -330,13 +315,8 @@
 
 
 def plot_state_difference_2d_k(
-<<<<<<< HEAD
-    state_0: StateVector[TupleBasisWithLengthLike[*tuple[Any, ...]]],
-    state_1: StateVector[TupleBasisWithLengthLike[*tuple[Any, ...]]],
-=======
     state_0: StateVector[StackedBasisWithVolumeLike[Any, Any, Any]],
     state_1: StateVector[StackedBasisWithVolumeLike[Any, Any, Any]],
->>>>>>> 3de1eadf
     axes: tuple[int, int] = (0, 1),
     idx: SingleStackedIndexLike | None = None,
     *,
@@ -422,13 +402,8 @@
 
 
 def plot_state_difference_1d_k(
-<<<<<<< HEAD
-    state_0: StateVector[TupleBasisWithLengthLike[*tuple[Any, ...]]],
-    state_1: StateVector[TupleBasisWithLengthLike[*tuple[Any, ...]]],
-=======
     state_0: StateVector[StackedBasisWithVolumeLike[Any, Any, Any]],
     state_1: StateVector[StackedBasisWithVolumeLike[Any, Any, Any]],
->>>>>>> 3de1eadf
     axes: tuple[int] = (0,),
     idx: SingleStackedIndexLike | None = None,
     *,
@@ -471,13 +446,8 @@
 
 
 def plot_state_difference_2d_x(
-<<<<<<< HEAD
-    state_0: StateVector[TupleBasisWithLengthLike[*tuple[Any, ...]]],
-    state_1: StateVector[TupleBasisWithLengthLike[*tuple[Any, ...]]],
-=======
     state_0: StateVector[StackedBasisWithVolumeLike[Any, Any, Any]],
     state_1: StateVector[StackedBasisWithVolumeLike[Any, Any, Any]],
->>>>>>> 3de1eadf
     axes: tuple[int, int] = (0, 1),
     idx: SingleStackedIndexLike | None = None,
     *,
@@ -781,12 +751,8 @@
     return fig, ax, line
 
 
-<<<<<<< HEAD
-_SB0 = TypeVar("_SB0", bound=TupleBasisWithLengthLike[*tuple[Any]])
-=======
 _SB0 = TypeVar("_SB0", bound=StackedBasisWithVolumeLike[Any, Any, Any])
 _B0 = TypeVar("_B0", bound=BasisLike[Any, Any])
->>>>>>> 3de1eadf
 
 
 def get_periodic_x_operator(
@@ -847,21 +813,12 @@
 
 def _get_restored_x(
     states: StateVectorList[
-<<<<<<< HEAD
-        TupleBasisLike[_B0Inv, _BT0],
-        TupleBasisLike[*tuple[Any, ...]],
-    ],
-    axis: int,
-) -> ValueList[TupleBasisLike[_B0Inv, _BT0]]:
-    periodic_x = _get_periodic_x(states, axis)
-=======
         TupleBasisLike[Any, _BT0],
         StackedBasisWithVolumeLike[Any, Any, Any],
     ],
     axis: int,
 ) -> ValueList[TupleBasisLike[Any, _BT0]]:
     periodic_x = _get_periodic_x(states)
->>>>>>> 3de1eadf
     unravelled = np.unwrap(
         np.angle(periodic_x["data"].reshape(states["basis"][0].shape)), axis=1
     )
@@ -1019,13 +976,8 @@
 
 def plot_average_displacement_1d_x(
     states: StateVectorList[
-<<<<<<< HEAD
-        TupleBasisLike[_B0Inv, _BT0],
-        TupleBasisLike[*tuple[Any, ...]],
-=======
         TupleBasisLike[Any, _BT0],
         StackedBasisWithVolumeLike[Any, Any, Any],
->>>>>>> 3de1eadf
     ],
     axes: tuple[int] = (0,),
     *,
